import { ChatMessageError } from '@/types/message/chat';
import { ChatImageItem } from '@/types/message/image';
import { ChatToolPayload, MessageToolCall } from '@/types/message/tools';
import { GroundingSearch } from '@/types/search';

export interface CitationItem {
  id?: string;
  onlyUrl?: boolean;
  title?: string;
  url: string;
}

export interface ModelReasoning {
  content?: string;
  duration?: number;
  signature?: string;
}

export interface ModelTokensUsage {
  acceptedPredictionTokens?: number;
  inputAudioTokens?: number;
  inputCacheMissTokens?: number;
  inputCachedTokens?: number;
  /**
   * currently only pplx has citation_tokens
   */
  inputCitationTokens?: number;
  /**
   * user prompt image
   */
  inputImageTokens?: number;
  /**
   * user prompt input
   */
  inputTextTokens?: number;
  inputWriteCacheTokens?: number;
  outputAudioTokens?: number;
  outputImageTokens?: number;
  outputReasoningTokens?: number;
  outputTextTokens?: number;
  rejectedPredictionTokens?: number;
  totalInputTokens?: number;
  totalOutputTokens?: number;
  totalTokens?: number;
}

export interface ModelSpeed {
  // tokens per second
  tps?: number;
  // time to fist token
  ttft?: number;
}

export interface MessageMetadata extends ModelTokensUsage {
  tps?: number;
  ttft?: number;
}

export type MessageRoleType = 'user' | 'system' | 'assistant' | 'tool';

export interface MessageItem {
  agentId: string | null;
  clientId: string | null;
  content: string | null;
  createdAt: Date;
  error: any | null;
  favorite: boolean | null;
  id: string;
  metadata?: MessageMetadata | null;
  model: string | null;
  observationId: string | null;
  parentId: string | null;
  provider: string | null;
  quotaId: string | null;
  reasoning: ModelReasoning | null;
  role: string;
  search: GroundingSearch | null;
  sessionId: string | null;
  threadId: string | null;
  tools: any | null;
  topicId: string | null;
  // jsonb type
  traceId: string | null;
  updatedAt: Date;
  userId: string;
}

export interface NewMessage {
  agentId?: string | null;
  clientId?: string | null;
  content?: string | null;
  createdAt?: Date;
  // optional because it has a default value
  error?: any | null;
  favorite?: boolean;
  id?: string;
  model?: string | null;
  observationId?: string | null;
  parentId?: string | null;
  provider?: string | null;
  quotaId?: string | null;
  // optional because it has a default function
  role: 'user' | 'system' | 'assistant' | 'tool';
  // required because it's notNull
  sessionId?: string | null;
  threadId?: string | null;
  tools?: any | null;
  topicId?: string | null;
  traceId?: string | null;
  // optional because it's generated
  updatedAt?: Date;
  userId: string; // optional because it's generated
}

export interface UpdateMessageParams {
  content?: string;
  error?: ChatMessageError | null;
  imageList?: ChatImageItem[];
  metadata?: MessageMetadata;
  model?: string;
  provider?: string;
  reasoning?: ModelReasoning;
  role?: string;
  search?: GroundingSearch;
  toolCalls?: MessageToolCall[];
  tools?: ChatToolPayload[] | null;
<<<<<<< HEAD
=======
}

export interface NewMessageQueryParams {
  embeddingsId: string;
  messageId: string;
  rewriteQuery: string;
  userQuery: string;
>>>>>>> ceb22c06
}<|MERGE_RESOLUTION|>--- conflicted
+++ resolved
@@ -124,8 +124,6 @@
   search?: GroundingSearch;
   toolCalls?: MessageToolCall[];
   tools?: ChatToolPayload[] | null;
-<<<<<<< HEAD
-=======
 }
 
 export interface NewMessageQueryParams {
@@ -133,5 +131,4 @@
   messageId: string;
   rewriteQuery: string;
   userQuery: string;
->>>>>>> ceb22c06
 }