import { IconAvatarProps, ModelIcon, ProviderIcon } from '@lobehub/icons';
import { Avatar, Icon, Tag, Tooltip } from '@lobehub/ui';
import { Typography } from 'antd';
import { createStyles } from 'antd-style';
import {
  Infinity,
  AtomIcon,
  LucideEye,
  LucideGlobe,
  LucideImage,
  LucidePaperclip,
  ToyBrick,
} from 'lucide-react';
import numeral from 'numeral';
import { FC, memo } from 'react';
import { useTranslation } from 'react-i18next';
import { Flexbox } from 'react-layout-kit';

import { ModelAbilities } from '@/types/aiModel';
import { AiProviderSourceType } from '@/types/aiProvider';
import { ChatModelCard } from '@/types/llm';
import { formatTokenNumber } from '@/utils/format';

export const TAG_CLASSNAME = 'lobe-model-info-tags';

const useStyles = createStyles(({ css, token }) => ({
  tag: css`
    cursor: default;

    display: flex;
    align-items: center;
    justify-content: center;

    width: 20px !important;
    height: 20px;
    border-radius: 4px;
  `,
<<<<<<< HEAD
  tagBlue: css`
    color: ${token.geekblue};
    background: ${token.geekblue1};
  `,
  tagCyan: css`
    color: ${isDarkMode ? token.cyan7 : token.cyan10};
    background: ${isDarkMode ? token.cyan1 : token.cyan2};
  `,
  tagGreen: css`
    color: ${token.green};
    background: ${token.green1};
  `,
  tagGreenDeep: css`
    color: ${token.green9};
    background: ${token.green3};
  `,
  tagPurple: css`
    color: ${token.purple};
    background: ${token.purple1};
  `,
=======
>>>>>>> ceb22c06
  token: css`
    width: 36px !important;
    height: 20px;
    border-radius: 4px;

    font-family: ${token.fontFamilyCode};
    font-size: 11px;
    color: ${token.colorTextSecondary};

    background: ${token.colorFillTertiary};
  `,
}));

interface ModelInfoTagsProps extends ModelAbilities {
  contextWindowTokens?: number | null;
  directionReverse?: boolean;
  isCustom?: boolean;
  placement?: 'top' | 'right';
}

export const ModelInfoTags = memo<ModelInfoTagsProps>(
  ({ directionReverse, placement = 'right', ...model }) => {
    const { t } = useTranslation('components');
    const { styles } = useStyles();

    return (
      <Flexbox
        className={TAG_CLASSNAME}
        direction={directionReverse ? 'horizontal-reverse' : 'horizontal'}
        gap={4}
        width={'fit-content'}
      >
        {model.files && (
          <Tooltip
            placement={placement}
            styles={{ root: { pointerEvents: 'none' } }}
            title={t('ModelSelect.featureTag.file')}
          >
            <Tag className={styles.tag} color={'success'} size={'small'}>
              <Icon icon={LucidePaperclip} />
            </Tag>
          </Tooltip>
        )}
        {model.imageOutput && (
          <Tooltip
            placement={placement}
            styles={{ root: { pointerEvents: 'none' } }}
            title={t('ModelSelect.featureTag.imageOutput')}
          >
            <Tag className={styles.tag} color={'success'} size={'small'}>
              <Icon icon={LucideImage} />
            </Tag>
          </Tooltip>
        )}
        {model.imageOutput && (
          <Tooltip
            placement={placement}
            styles={{ root: { pointerEvents: 'none' } }}
            title={t('ModelSelect.featureTag.imageOutput')}
          >
            <div className={cx(styles.tag, styles.tagGreen)} style={{ cursor: 'pointer' }} title="">
              <Icon icon={LucideImage} />
            </div>
          </Tooltip>
        )}
        {model.vision && (
          <Tooltip
            placement={placement}
            styles={{ root: { pointerEvents: 'none' } }}
            title={t('ModelSelect.featureTag.vision')}
          >
            <Tag className={styles.tag} color={'success'} size={'small'}>
              <Icon icon={LucideEye} />
            </Tag>
          </Tooltip>
        )}
        {model.functionCall && (
          <Tooltip
            placement={placement}
            styles={{
              root: { maxWidth: 'unset', pointerEvents: 'none' },
            }}
            title={t('ModelSelect.featureTag.functionCall')}
          >
            <Tag className={styles.tag} color={'info'} size={'small'}>
              <Icon icon={ToyBrick} />
            </Tag>
          </Tooltip>
        )}
        {model.reasoning && (
          <Tooltip
            placement={placement}
            styles={{ root: { pointerEvents: 'none' } }}
            title={t('ModelSelect.featureTag.reasoning')}
          >
            <Tag className={styles.tag} color={'purple'} size={'small'}>
              <Icon icon={AtomIcon} />
            </Tag>
          </Tooltip>
        )}
        {model.search && (
          <Tooltip
            placement={placement}
            styles={{ root: { pointerEvents: 'none' } }}
            title={t('ModelSelect.featureTag.search')}
          >
            <Tag className={styles.tag} color={'cyan'} size={'small'}>
              <Icon icon={LucideGlobe} />
            </Tag>
          </Tooltip>
        )}
        {typeof model.contextWindowTokens === 'number' && (
          <Tooltip
            placement={placement}
            styles={{
              root: { maxWidth: 'unset', pointerEvents: 'none' },
            }}
            title={t('ModelSelect.featureTag.tokens', {
              tokens:
                model.contextWindowTokens === 0
                  ? '∞'
                  : numeral(model.contextWindowTokens).format('0,0'),
            })}
          >
            <Tag className={styles.token} size={'small'}>
              {model.contextWindowTokens === 0 ? (
                <Infinity size={17} strokeWidth={1.6} />
              ) : (
                formatTokenNumber(model.contextWindowTokens as number)
              )}
            </Tag>
          </Tooltip>
        )}
      </Flexbox>
    );
  },
);

interface ModelItemRenderProps extends ChatModelCard {
  showInfoTag?: boolean;
}

export const ModelItemRender = memo<ModelItemRenderProps>(({ showInfoTag = true, ...model }) => {
  return (
    <Flexbox
      align={'center'}
      gap={32}
      horizontal
      justify={'space-between'}
      style={{ overflow: 'hidden', position: 'relative' }}
    >
      <Flexbox align={'center'} gap={8} horizontal style={{ overflow: 'hidden' }}>
        <ModelIcon model={model.id} size={20} />
        <Typography.Text ellipsis>{model.displayName || model.id}</Typography.Text>
      </Flexbox>
      {showInfoTag && <ModelInfoTags {...model} />}
    </Flexbox>
  );
});

interface ProviderItemRenderProps {
  logo?: string;
  name: string;
  provider: string;
  source?: AiProviderSourceType;
}

export const ProviderItemRender = memo<ProviderItemRenderProps>(
  ({ provider, name, source, logo }) => {
    return (
      <Flexbox align={'center'} gap={4} horizontal>
        {source === 'custom' && !!logo ? (
          <Avatar avatar={logo} size={20} style={{ filter: 'grayscale(1)' }} title={name} />
        ) : (
          <ProviderIcon provider={provider} size={20} type={'mono'} />
        )}
        {name}
      </Flexbox>
    );
  },
);

interface LabelRendererProps {
  Icon: FC<IconAvatarProps>;
  label: string;
}

export const LabelRenderer = memo<LabelRendererProps>(({ Icon, label }) => (
  <Flexbox align={'center'} gap={8} horizontal>
    <Icon size={20} />
    <span>{label}</span>
  </Flexbox>
));<|MERGE_RESOLUTION|>--- conflicted
+++ resolved
@@ -35,29 +35,6 @@
     height: 20px;
     border-radius: 4px;
   `,
-<<<<<<< HEAD
-  tagBlue: css`
-    color: ${token.geekblue};
-    background: ${token.geekblue1};
-  `,
-  tagCyan: css`
-    color: ${isDarkMode ? token.cyan7 : token.cyan10};
-    background: ${isDarkMode ? token.cyan1 : token.cyan2};
-  `,
-  tagGreen: css`
-    color: ${token.green};
-    background: ${token.green1};
-  `,
-  tagGreenDeep: css`
-    color: ${token.green9};
-    background: ${token.green3};
-  `,
-  tagPurple: css`
-    color: ${token.purple};
-    background: ${token.purple1};
-  `,
-=======
->>>>>>> ceb22c06
   token: css`
     width: 36px !important;
     height: 20px;
@@ -110,17 +87,6 @@
             <Tag className={styles.tag} color={'success'} size={'small'}>
               <Icon icon={LucideImage} />
             </Tag>
-          </Tooltip>
-        )}
-        {model.imageOutput && (
-          <Tooltip
-            placement={placement}
-            styles={{ root: { pointerEvents: 'none' } }}
-            title={t('ModelSelect.featureTag.imageOutput')}
-          >
-            <div className={cx(styles.tag, styles.tagGreen)} style={{ cursor: 'pointer' }} title="">
-              <Icon icon={LucideImage} />
-            </div>
           </Tooltip>
         )}
         {model.vision && (
