--- conflicted
+++ resolved
@@ -58,10 +58,7 @@
   baichuan: LobeBaichuanAI,
   bedrock: LobeBedrockAI,
   cloudflare: LobeCloudflareAI,
-<<<<<<< HEAD
-=======
   cohere: LobeCohereAI,
->>>>>>> ceb22c06
   deepseek: LobeDeepSeekAI,
   doubao: LobeVolcengineAI,
   fireworksai: LobeFireworksAI,
@@ -72,10 +69,7 @@
   higress: LobeHigressAI,
   huggingface: LobeHuggingFaceAI,
   hunyuan: LobeHunyuanAI,
-<<<<<<< HEAD
-=======
   infiniai: LobeInfiniAI,
->>>>>>> ceb22c06
   internlm: LobeInternLMAI,
   jina: LobeJinaAI,
   lmstudio: LobeLMStudioAI,
@@ -91,10 +85,7 @@
   ppio: LobePPIOAI,
   qwen: LobeQwenAI,
   sambanova: LobeSambaNovaAI,
-<<<<<<< HEAD
-=======
   search1api: LobeSearch1API,
->>>>>>> ceb22c06
   sensenova: LobeSenseNovaAI,
   siliconcloud: LobeSiliconCloudAI,
   spark: LobeSparkAI,
@@ -107,10 +98,7 @@
   volcengine: LobeVolcengineAI,
   wenxin: LobeWenxinAI,
   xai: LobeXAI,
-<<<<<<< HEAD
-=======
   xinference: LobeXinferenceAI,
->>>>>>> ceb22c06
   zeroone: LobeZeroOneAI,
   zhipu: LobeZhipuAI,
 };