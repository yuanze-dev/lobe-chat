--- conflicted
+++ resolved
@@ -89,12 +89,8 @@
       | MessageReasoningChunk
       | MessageGroundingChunk
       | MessageUsageChunk
-<<<<<<< HEAD
-      | MessageBase64ImageChunk,
-=======
       | MessageBase64ImageChunk
       | MessageSpeedChunk,
->>>>>>> ceb22c06
   ) => void;
   smoothing?: SmoothingParams | boolean;
 }
@@ -354,10 +350,7 @@
   let grounding: GroundingSearch | undefined = undefined;
   let usage: ModelTokensUsage | undefined = undefined;
   let images: ChatImageChunk[] = [];
-<<<<<<< HEAD
-=======
   let speed: ModelSpeed | undefined = undefined;
->>>>>>> ceb22c06
 
   await fetchEventSource(url, {
     body: options.body,
